--- conflicted
+++ resolved
@@ -11,11 +11,8 @@
     "langchain (>=0.3.17,<0.4.0)",
     "langchain-openai (>=0.3.3,<0.4.0)",
     "python-dotenv (>=1.0.1,<2.0.0)",
-<<<<<<< HEAD
     "langchain-fireworks (>=0.2.7,<0.3.0)",
-=======
     "pymongo (>=4.11.1,<5.0.0)",
->>>>>>> 16fee45f
 ]
 
 [tool.abandabot]
